--- conflicted
+++ resolved
@@ -1,54 +1,6 @@
 // SPDX-License-Identifier: Apache-2.0
 pragma solidity ^0.8.28;
 
-<<<<<<< HEAD
-import {Script} from "forge-std/Script.sol";
-import {Constants} from "../../scripts/Constants.sol";
-import {DeployConfig} from "./DeployConfig.sol";
-import {INVMConfig} from "../../contracts/interfaces/INVMConfig.sol";
-import {FixedPaymentTemplate} from "../../contracts/agreements/FixedPaymentTemplate.sol";
-import {FiatPaymentTemplate} from "../../contracts/agreements/FiatPaymentTemplate.sol";
-
-contract DeployTemplates is Script, DeployConfig {
-    function run(
-        address ownerAddress,
-        address nvmConfigAddress,
-        address assetsRegistryAddress,
-        address agreementsStoreAddress,
-        address lockPaymentConditionAddress,
-        address transferCreditsConditionAddress,
-        address distributePaymentsConditionAddress,
-        address fiatSettlementConditionAddress
-    ) public returns (FixedPaymentTemplate, FiatPaymentTemplate) {
-        // Start broadcast with the signer provided by --mnemonics and --mnemonic-indexes
-        vm.startBroadcast(ownerAddress);        
-        
-        // Deploy FixedPaymentTemplate
-        FixedPaymentTemplate fixedPaymentTemplate = new FixedPaymentTemplate();
-        fixedPaymentTemplate.initialize(
-            nvmConfigAddress,
-            assetsRegistryAddress,
-            agreementsStoreAddress,
-            lockPaymentConditionAddress,
-            transferCreditsConditionAddress,
-            distributePaymentsConditionAddress
-        );
-        
-        // Deploy FiatPaymentTemplate
-        FiatPaymentTemplate fiatPaymentTemplate = new FiatPaymentTemplate();
-        fiatPaymentTemplate.initialize(
-            nvmConfigAddress,
-            assetsRegistryAddress,
-            agreementsStoreAddress,
-            fiatSettlementConditionAddress,
-            transferCreditsConditionAddress
-        );
-
-        vm.stopBroadcast();
-        
-        return (fixedPaymentTemplate, fiatPaymentTemplate);
-    }
-=======
 import { Script } from 'forge-std/Script.sol';
 import { console } from 'forge-std/console.sol';
 import { DeployConfig } from './DeployConfig.sol';
@@ -64,8 +16,9 @@
     address lockPaymentConditionAddress,
     address transferCreditsConditionAddress,
     address distributePaymentsConditionAddress,
+    address fiatSettlementConditionAddress,
     address accessManagerAddress
-  ) public returns (FixedPaymentTemplate) {
+  ) public returns (FixedPaymentTemplate, fiatPaymentTemplate) {
     console.log('Deploying Templates with:');
     console.log('\tOwner:', ownerAddress);
     console.log('\tNVMConfig:', nvmConfigAddress);
@@ -74,6 +27,7 @@
     console.log('\tLockPaymentCondition:', lockPaymentConditionAddress);
     console.log('\tTransferCreditsCondition:', transferCreditsConditionAddress);
     console.log('\tDistributePaymentsCondition:', distributePaymentsConditionAddress);
+    console.log('\tFiatSettlementCondition:', fiatSettlementConditionAddress);
     console.log('\tAccessManager:', accessManagerAddress);
 
     vm.startBroadcast(ownerAddress);
@@ -96,9 +50,25 @@
       address(new ERC1967Proxy(address(fixedPaymentTemplateImpl), fixedPaymentTemplateData))
     );
 
+    // Deploy FiatPaymentTemplate
+    FiatPaymentTemplate fiatPaymentTemplateImpl = new FiatPaymentTemplate();
+    bytes memory fiatPaymentTemplateData = abi.encodeCall(
+      FiatPaymentTemplate.initialize,
+      (
+        address(fiatPaymentTemplateImpl),
+        accessManagerAddress,
+        assetsRegistryAddress,
+        agreementsStoreAddress,
+        fiatSettlementConditionAddress,
+        transferCreditsConditionAddress
+      )
+    );
+    FiatPaymentTemplate fiatPaymentTemplate = FiatPaymentTemplate(
+      address(new ERC1967Proxy(address(fiatPaymentTemplateImpl), fiatPaymentTemplateData))
+    );
+
     vm.stopBroadcast();
 
-    return fixedPaymentTemplate;
+    return ( fixedPaymentTemplate, fiatPaymentTemplate );
   }
->>>>>>> 8e94b3b4
 }