// SPDX-License-Identifier: Apache-2.0
pragma solidity ^0.8.28;

<<<<<<< HEAD
import {Script} from "forge-std/Script.sol";
import {Constants} from "../../scripts/Constants.sol";
import {DeployConfig} from "./DeployConfig.sol";
import {INVMConfig} from "../../contracts/interfaces/INVMConfig.sol";
import {LockPaymentCondition} from "../../contracts/conditions/LockPaymentCondition.sol";
import {TransferCreditsCondition} from "../../contracts/conditions/TransferCreditsCondition.sol";
import {DistributePaymentsCondition} from "../../contracts/conditions/DistributePaymentsCondition.sol";
import {FiatSettlementCondition} from "../../contracts/conditions/FiatSettlementCondition.sol";

contract DeployConditions is Script, DeployConfig {
    function run(
        address ownerAddress,
        address nvmConfigAddress,
        address assetsRegistryAddress,
        address agreementsStoreAddress,
        address paymentsVaultAddress,
        address /* tokenUtilsAddress */
    ) public returns (
        LockPaymentCondition,
        TransferCreditsCondition,
        DistributePaymentsCondition,
        FiatSettlementCondition
    ) {
        // Start broadcast with the signer provided by --mnemonics and --mnemonic-indexes
        vm.startBroadcast(ownerAddress);        
                
        // Deploy LockPaymentCondition with TokenUtils library
        LockPaymentCondition lockPaymentCondition = new LockPaymentCondition();
        lockPaymentCondition.initialize(
            nvmConfigAddress,
            assetsRegistryAddress,
            agreementsStoreAddress,
            paymentsVaultAddress
        );
        
        // Deploy TransferCreditsCondition
        TransferCreditsCondition transferCreditsCondition = new TransferCreditsCondition();
        transferCreditsCondition.initialize(
            nvmConfigAddress,
            assetsRegistryAddress,
            agreementsStoreAddress
        );
        
        // Deploy DistributePaymentsCondition with TokenUtils library
        DistributePaymentsCondition distributePaymentsCondition = new DistributePaymentsCondition();
        distributePaymentsCondition.initialize(
            nvmConfigAddress,
            assetsRegistryAddress,
            agreementsStoreAddress,
            paymentsVaultAddress
        );
        
        // Deploy FiatSettlementCondition
        FiatSettlementCondition fiatSettlementCondition = new FiatSettlementCondition();
        fiatSettlementCondition.initialize(
            nvmConfigAddress,
            assetsRegistryAddress,
            agreementsStoreAddress
        );

        vm.stopBroadcast();
        
        return (
            lockPaymentCondition,
            transferCreditsCondition,
            distributePaymentsCondition,
            fiatSettlementCondition
        );
    }
=======
import { Script } from 'forge-std/Script.sol';
import { console } from 'forge-std/console.sol';
import { DeployConfig } from './DeployConfig.sol';
import { LockPaymentCondition } from '../../contracts/conditions/LockPaymentCondition.sol';
import { TransferCreditsCondition } from '../../contracts/conditions/TransferCreditsCondition.sol';
import { DistributePaymentsCondition } from '../../contracts/conditions/DistributePaymentsCondition.sol';
import { ERC1967Proxy } from '@openzeppelin/contracts/proxy/ERC1967/ERC1967Proxy.sol';

contract DeployConditions is Script, DeployConfig {
  function run(
    address ownerAddress,
    address nvmConfigAddress,
    address assetsRegistryAddress,
    address agreementsStoreAddress,
    address paymentsVaultAddress,
    address tokenUtilsAddress,
    address accessManagerAddress
  ) public returns (LockPaymentCondition, TransferCreditsCondition, DistributePaymentsCondition) {
    console.log('Deploying Conditions with:');
    console.log('\tOwner:', ownerAddress);
    console.log('\tNVMConfig:', nvmConfigAddress);
    console.log('\tAssetsRegistry:', assetsRegistryAddress);
    console.log('\tAgreementsStore:', agreementsStoreAddress);
    console.log('\tPaymentsVault:', paymentsVaultAddress);
    console.log('\tTokenUtils:', tokenUtilsAddress);
    console.log('\tAccessManager:', accessManagerAddress);

    vm.startBroadcast(ownerAddress);

    // Deploy LockPaymentCondition
    LockPaymentCondition lockPaymentConditionImpl = new LockPaymentCondition();
    bytes memory lockPaymentConditionData = abi.encodeCall(
      LockPaymentCondition.initialize,
      (
        nvmConfigAddress,
        accessManagerAddress,
        assetsRegistryAddress,
        agreementsStoreAddress,
        paymentsVaultAddress
      )
    );
    LockPaymentCondition lockPaymentCondition = LockPaymentCondition(
      address(new ERC1967Proxy(address(lockPaymentConditionImpl), lockPaymentConditionData))
    );

    // Deploy TransferCreditsCondition
    TransferCreditsCondition transferCreditsConditionImpl = new TransferCreditsCondition();
    bytes memory transferCreditsConditionData = abi.encodeCall(
      TransferCreditsCondition.initialize,
      (nvmConfigAddress, accessManagerAddress, assetsRegistryAddress, agreementsStoreAddress)
    );
    TransferCreditsCondition transferCreditsCondition = TransferCreditsCondition(
      address(new ERC1967Proxy(address(transferCreditsConditionImpl), transferCreditsConditionData))
    );

    // Deploy DistributePaymentsCondition
    DistributePaymentsCondition distributePaymentsConditionImpl = new DistributePaymentsCondition();
    bytes memory distributePaymentsConditionData = abi.encodeCall(
      DistributePaymentsCondition.initialize,
      (
        nvmConfigAddress,
        accessManagerAddress,
        assetsRegistryAddress,
        agreementsStoreAddress,
        paymentsVaultAddress
      )
    );
    DistributePaymentsCondition distributePaymentsCondition = DistributePaymentsCondition(
      address(
        new ERC1967Proxy(address(distributePaymentsConditionImpl), distributePaymentsConditionData)
      )
    );

    vm.stopBroadcast();

    return (lockPaymentCondition, transferCreditsCondition, distributePaymentsCondition);
  }
>>>>>>> 8e94b3b4
}<|MERGE_RESOLUTION|>--- conflicted
+++ resolved
@@ -1,77 +1,6 @@
 // SPDX-License-Identifier: Apache-2.0
 pragma solidity ^0.8.28;
 
-<<<<<<< HEAD
-import {Script} from "forge-std/Script.sol";
-import {Constants} from "../../scripts/Constants.sol";
-import {DeployConfig} from "./DeployConfig.sol";
-import {INVMConfig} from "../../contracts/interfaces/INVMConfig.sol";
-import {LockPaymentCondition} from "../../contracts/conditions/LockPaymentCondition.sol";
-import {TransferCreditsCondition} from "../../contracts/conditions/TransferCreditsCondition.sol";
-import {DistributePaymentsCondition} from "../../contracts/conditions/DistributePaymentsCondition.sol";
-import {FiatSettlementCondition} from "../../contracts/conditions/FiatSettlementCondition.sol";
-
-contract DeployConditions is Script, DeployConfig {
-    function run(
-        address ownerAddress,
-        address nvmConfigAddress,
-        address assetsRegistryAddress,
-        address agreementsStoreAddress,
-        address paymentsVaultAddress,
-        address /* tokenUtilsAddress */
-    ) public returns (
-        LockPaymentCondition,
-        TransferCreditsCondition,
-        DistributePaymentsCondition,
-        FiatSettlementCondition
-    ) {
-        // Start broadcast with the signer provided by --mnemonics and --mnemonic-indexes
-        vm.startBroadcast(ownerAddress);        
-                
-        // Deploy LockPaymentCondition with TokenUtils library
-        LockPaymentCondition lockPaymentCondition = new LockPaymentCondition();
-        lockPaymentCondition.initialize(
-            nvmConfigAddress,
-            assetsRegistryAddress,
-            agreementsStoreAddress,
-            paymentsVaultAddress
-        );
-        
-        // Deploy TransferCreditsCondition
-        TransferCreditsCondition transferCreditsCondition = new TransferCreditsCondition();
-        transferCreditsCondition.initialize(
-            nvmConfigAddress,
-            assetsRegistryAddress,
-            agreementsStoreAddress
-        );
-        
-        // Deploy DistributePaymentsCondition with TokenUtils library
-        DistributePaymentsCondition distributePaymentsCondition = new DistributePaymentsCondition();
-        distributePaymentsCondition.initialize(
-            nvmConfigAddress,
-            assetsRegistryAddress,
-            agreementsStoreAddress,
-            paymentsVaultAddress
-        );
-        
-        // Deploy FiatSettlementCondition
-        FiatSettlementCondition fiatSettlementCondition = new FiatSettlementCondition();
-        fiatSettlementCondition.initialize(
-            nvmConfigAddress,
-            assetsRegistryAddress,
-            agreementsStoreAddress
-        );
-
-        vm.stopBroadcast();
-        
-        return (
-            lockPaymentCondition,
-            transferCreditsCondition,
-            distributePaymentsCondition,
-            fiatSettlementCondition
-        );
-    }
-=======
 import { Script } from 'forge-std/Script.sol';
 import { console } from 'forge-std/console.sol';
 import { DeployConfig } from './DeployConfig.sol';
@@ -89,7 +18,7 @@
     address paymentsVaultAddress,
     address tokenUtilsAddress,
     address accessManagerAddress
-  ) public returns (LockPaymentCondition, TransferCreditsCondition, DistributePaymentsCondition) {
+  ) public returns (LockPaymentCondition, TransferCreditsCondition, DistributePaymentsCondition, FiatSettementCondition) {
     console.log('Deploying Conditions with:');
     console.log('\tOwner:', ownerAddress);
     console.log('\tNVMConfig:', nvmConfigAddress);
@@ -145,9 +74,23 @@
       )
     );
 
+    // Deploy FiatSettlementCondition
+    FiatSettlementCondition fiatSettlementConditionImpl = new FiatSettlementCondition();
+    bytes memory fiatSettlementConditionData = abi.encodeCall(
+      FiatSettlementCondition.initialize,
+      (
+        nvmConfigAddress,
+        accessManagerAddress,
+        assetsRegistryAddress,
+        agreementsStoreAddress
+      )
+    );
+    FiatSettlementCondition fiatSettlementCondition = FiatSettlementCondition(
+      address(new ERC1967Proxy(address(fiatSettlementConditionImpl), fiatSettlementConditionData))
+    );
+
     vm.stopBroadcast();
 
-    return (lockPaymentCondition, transferCreditsCondition, distributePaymentsCondition);
+    return (lockPaymentCondition, transferCreditsCondition, distributePaymentsCondition, fiatSettlementCondition);
   }
->>>>>>> 8e94b3b4
 }