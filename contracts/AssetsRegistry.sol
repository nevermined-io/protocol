--- conflicted
+++ resolved
@@ -8,7 +8,6 @@
 import {OwnableUpgradeable} from "@openzeppelin/contracts-upgradeable/access/OwnableUpgradeable.sol";
 
 contract AssetsRegistry is IAsset, OwnableUpgradeable {
-<<<<<<< HEAD
     // keccak256(abi.encode(uint256(keccak256("nevermined.assetsregistry.storage")) - 1)) & ~bytes32(uint256(0xff))
     bytes32 private constant ASSETS_REGISTRY_STORAGE_LOCATION =
         0x6c9566430157c5ec4491fdbbed7bf67f82d06a6dee70d9aaa3ede461d7d98900;
@@ -51,9 +50,7 @@
     error NotPlansAttached(bytes32 did);
 
     function initialize(address _nvmConfigAddress) public initializer {
-        AssetsRegistryStorage storage $ = _getAssetsRegistryStorage();
-
-        $.nvmConfig = INVMConfig(_nvmConfigAddress);
+        _getAssetsRegistryStorage().nvmConfig = INVMConfig(_nvmConfigAddress);
         __Ownable_init(msg.sender);
     }
 
@@ -95,7 +92,16 @@
     function createPlan(PriceConfig memory _priceConfig, CreditsConfig memory _creditsConfig, address _nftAddress)
         public
     {
-        _createPlan(msg.sender, _priceConfig, _creditsConfig, _nftAddress);
+        _createPlan(msg.sender, _priceConfig, _creditsConfig, _nftAddress, 0);
+    }
+
+    function createPlan(
+        PriceConfig memory _priceConfig,
+        CreditsConfig memory _creditsConfig,
+        address _nftAddress,
+        uint256 _nonce
+    ) public {
+        _createPlan(msg.sender, _priceConfig, _creditsConfig, _nftAddress, _nonce);
     }
 
     function registerAssetAndPlan(
@@ -107,7 +113,7 @@
     ) external {
         uint256 planId = hashPlanId(_priceConfig, _creditsConfig, _nftAddress, msg.sender);
         if (!this.planExists(planId)) {
-            _createPlan(msg.sender, _priceConfig, _creditsConfig, _nftAddress);
+            _createPlan(msg.sender, _priceConfig, _creditsConfig, _nftAddress, 0);
         }
 
         uint256[] memory _assetPlans = new uint256[](1);
@@ -119,11 +125,12 @@
         address _owner,
         PriceConfig memory _priceConfig,
         CreditsConfig memory _creditsConfig,
-        address _nftAddress
+        address _nftAddress,
+        uint256 _nonce
     ) internal {
         AssetsRegistryStorage storage $ = _getAssetsRegistryStorage();
 
-        uint256 planId = hashPlanId(_priceConfig, _creditsConfig, _nftAddress, _owner);
+        uint256 planId = hashPlanId(_priceConfig, _creditsConfig, _nftAddress, _owner, _nonce);
         if ($.plans[planId].lastUpdated != 0) {
             revert PlanAlreadyRegistered(planId);
         }
@@ -161,9 +168,27 @@
         PriceConfig memory _priceConfig,
         CreditsConfig memory _creditsConfig,
         address _nftAddress,
+        address _creator,
+        uint256 _nonce
+    ) public pure returns (uint256) {
+        return uint256(keccak256(abi.encode(_priceConfig, _creditsConfig, _nftAddress, _creator, _nonce)));
+    }
+
+    /**
+     * Given the plan attributes and the address of the plan creator, it computes a unique identifier for the plan
+     * @param _priceConfig the price configuration of the plan
+     * @param _creditsConfig the credits configuration of the plan
+     * @param _nftAddress the address of the NFT contract that represents the plan
+     * @param _creator the address of the user that created the plan
+     * @return the unique identifier of the plan
+     */
+    function hashPlanId(
+        PriceConfig memory _priceConfig,
+        CreditsConfig memory _creditsConfig,
+        address _nftAddress,
         address _creator
     ) public pure returns (uint256) {
-        return uint256(keccak256(abi.encode(_priceConfig, _creditsConfig, _nftAddress, _creator)));
+        return hashPlanId(_priceConfig, _creditsConfig, _nftAddress, _creator, 0);
     }
 
     function areNeverminedFeesIncluded(uint256[] memory _amounts, address[] memory _receivers)
@@ -259,272 +284,4 @@
             $.slot := ASSETS_REGISTRY_STORAGE_LOCATION
         }
     }
-=======
-  bytes32 public constant OWNER_ROLE = keccak256('REGISTRY_OWNER');
-
-  INVMConfig internal nvmConfig;
-
-  mapping(bytes32 => DIDAsset) public assets;
-
-  /// The mapping of the plans registered in the contract
-  mapping(uint256 => Plan) public plans;
-
-  /**
-   * @notice Event that is emitted when a new Asset is registered
-   * @param did the unique identifier of the asset
-   * @param creator the address of the account registering the asset
-   */
-  event AssetRegistered(bytes32 indexed did, address indexed creator);
-
-  /**
-   * @notice Event that is emitted when a new plan is registered
-   * @param planId the unique identifier of the plan
-   * @param creator the address of the account registering the plan
-   */
-  event PlanRegistered(uint256 indexed planId, address indexed creator);
-
-  /// A plan with the same `plainId` is already registered and can not be registered again.abi
-  /// The `planId` is computed using the hash of the `PriceConfig`, `CreditsConfig`, `nftAddress` and the creator of the plan
-  /// @param planId The identifier of the plan
-  error PlanAlreadyRegistered(uint256 planId);
-
-  /// The DID `did` representing the key for an Asset is already registered
-  /// @param did The identifier of the asset to register
-  error DIDAlreadyRegistered(bytes32 did);
-
-  /// When registering the asset, the plans array is empty
-  /// @param did The identifier to register
-  error NotPlansAttached(bytes32 did);
-
-  function initialize(address _nvmConfigAddress) public initializer {
-    nvmConfig = INVMConfig(_nvmConfigAddress);
-    __Ownable_init(msg.sender);    
-  }
-
-  function getAsset(bytes32 _did) external view returns (DIDAsset memory) {
-    return assets[_did];
-  }
-
-  function assetExists(bytes32 _did) external view returns (bool) {
-    return assets[_did].lastUpdated != 0;
-  }
-
-  /**
-   * @notice It generates a DID using as seed a bytes32 and the address of the DID creator
-   * @param _didSeed refers to DID Seed used as base to generate the final DID
-   * @param _creator address of the creator of the DID
-   * @return the new DID created
-   */
-  function hashDID(bytes32 _didSeed, address _creator) public pure returns (bytes32) {
-    return keccak256(abi.encode(_didSeed, _creator));
-  }
-
-  function register(bytes32 _didSeed, string memory _url, uint256[] memory _plans) public virtual {
-    bytes32 did = hashDID(_didSeed, msg.sender);
-    if (assets[did].owner != address(0x0)) {
-      revert DIDAlreadyRegistered(did);
-    }
-
-    if (_plans.length == 0) {
-      revert NotPlansAttached(did);
-    }
-    assets[did] = DIDAsset({
-      owner: msg.sender,
-      creator: msg.sender,
-      url: _url,
-      lastUpdated: block.timestamp,
-      plans: _plans
-    });
-
-    emit AssetRegistered(did, msg.sender);
-  }
-
-  function createPlan(
-    PriceConfig memory _priceConfig,
-    CreditsConfig memory _creditsConfig,
-    address _nftAddress
-  ) public {
-    _createPlan(msg.sender, _priceConfig, _creditsConfig, _nftAddress, 0);
-  }
-
-  function createPlan(
-    PriceConfig memory _priceConfig,
-    CreditsConfig memory _creditsConfig,
-    address _nftAddress,
-    uint256 _nonce
-  ) public {
-    _createPlan(msg.sender, _priceConfig, _creditsConfig, _nftAddress, _nonce);
-  }
-
-  function registerAssetAndPlan(
-    bytes32 _didSeed,
-    string memory _url,
-    PriceConfig memory _priceConfig,
-    CreditsConfig memory _creditsConfig,
-    address _nftAddress
-  ) external {
-    uint256 planId = hashPlanId(_priceConfig, _creditsConfig, _nftAddress, msg.sender);
-    if (!this.planExists(planId)) {
-      _createPlan(msg.sender, _priceConfig, _creditsConfig, _nftAddress, 0);
-    }
-
-    uint256[] memory _assetPlans = new uint256[](1);
-    _assetPlans[0] = planId;
-    register(_didSeed, _url, _assetPlans);
-  }
-
-  function _createPlan(
-    address _owner,
-    PriceConfig memory _priceConfig,
-    CreditsConfig memory _creditsConfig,
-    address _nftAddress,
-    uint256 _nonce
-  ) internal {
-    uint256 planId = hashPlanId(_priceConfig, _creditsConfig, _nftAddress, _owner, _nonce);
-    if (plans[planId].lastUpdated != 0) {
-      revert PlanAlreadyRegistered(planId);
-    }
-    if (!this.areNeverminedFeesIncluded(_priceConfig.amounts, _priceConfig.receivers)) {
-      revert NeverminedFeesNotIncluded(_priceConfig.amounts, _priceConfig.receivers);
-    }
-
-    plans[planId] = Plan({
-      owner: _owner,
-      price: _priceConfig,
-      credits: _creditsConfig,
-      nftAddress: _nftAddress,
-      lastUpdated: block.timestamp
-    });
-    emit PlanRegistered(planId, _owner);
-  }
-
-  function getPlan(uint256 _planId) public view returns (Plan memory) {
-    return plans[_planId];
-  }
-
-  function planExists(uint256 _planId) external view returns (bool) {
-    return plans[_planId].lastUpdated != 0;
-  }
-
-  /**
-   * Given the plan attributes and the address of the plan creator, it computes a unique identifier for the plan
-   * @param _priceConfig the price configuration of the plan
-   * @param _creditsConfig the credits configuration of the plan
-   * @param _nftAddress the address of the NFT contract that represents the plan
-   * @param _creator the address of the user that created the plan
-   * @return the unique identifier of the plan
-   */
-  function hashPlanId(
-    PriceConfig memory _priceConfig,
-    CreditsConfig memory _creditsConfig,
-    address _nftAddress,
-    address _creator,
-    uint256 _nonce
-  ) public pure returns (uint256) {
-    return uint256(keccak256(abi.encode(_priceConfig, _creditsConfig, _nftAddress, _creator, _nonce)));
-  }
-
-  /**
-   * Given the plan attributes and the address of the plan creator, it computes a unique identifier for the plan
-   * @param _priceConfig the price configuration of the plan
-   * @param _creditsConfig the credits configuration of the plan
-   * @param _nftAddress the address of the NFT contract that represents the plan
-   * @param _creator the address of the user that created the plan
-   * @return the unique identifier of the plan
-   */
-  function hashPlanId(
-    PriceConfig memory _priceConfig,
-    CreditsConfig memory _creditsConfig,
-    address _nftAddress,
-    address _creator
-  ) public pure returns (uint256) {
-    return hashPlanId(_priceConfig, _creditsConfig, _nftAddress, _creator, 0);
-  }
-
-  function areNeverminedFeesIncluded(
-    uint256[] memory _amounts,
-    address[] memory _receivers
-  ) external view returns (bool) {
-    if (nvmConfig.getNetworkFee() == 0 || nvmConfig.getFeeReceiver() == address(0)) return true;
-
-    uint256 totalAmount = 0;
-    uint256 amountsLength = _amounts.length;
-    for (uint256 i; i < amountsLength; i++) {
-      unchecked {
-        totalAmount += _amounts[i];
-      }
-    }
-
-    if (totalAmount == 0) return true;
-
-    bool _feeReceiverIncluded = false;
-    uint256 _receiverIndex = 0;
-    address feeReceiver = nvmConfig.getFeeReceiver();
-    uint256 receiversLength = _receivers.length;
-
-    for (uint256 i = 0; i < receiversLength; i++) {
-      if (_receivers[i] == feeReceiver) {
-        _feeReceiverIncluded = true;
-        _receiverIndex = i;
-      }
-    }
-    if (!_feeReceiverIncluded) return false;
-
-    // Return if fee calculation is correct
-    return
-      _calculateFeeAmount(nvmConfig.getNetworkFee(), totalAmount, nvmConfig.getFeeDenominator()) ==
-      _amounts[_receiverIndex];
-  }
-
-  function addFeesToPaymentsDistribution(
-    uint256[] memory _amounts,
-    address[] memory _receivers
-  ) external view returns (uint256[] memory amounts, address[] memory receivers) {
-    // If the fees are already added we don't need to do anything
-    if (this.areNeverminedFeesIncluded(_amounts, _receivers)) return (_amounts, _receivers);
-
-    uint256 totalAmount = 0;
-    uint256 amountsLength = _amounts.length;
-    for (uint256 i; i < amountsLength; i++) {
-      unchecked {
-        totalAmount += _amounts[i];
-      }
-    }
-
-    // If the total amount is zero we don't need to add fees
-    if (totalAmount == 0) return (_amounts, _receivers);
-
-    uint256 feeAmount = _calculateFeeAmount(
-      nvmConfig.getNetworkFee(),
-      totalAmount,
-      nvmConfig.getFeeDenominator()
-    );
-
-    uint256 _length = amountsLength;
-
-    uint256[] memory amountsWithFees = new uint256[](_length + 1);
-    for (uint256 i; i < _length; i++) {
-      unchecked {
-        amountsWithFees[i] = _amounts[i];
-      }
-    }
-    amountsWithFees[_length] = feeAmount;
-
-    address[] memory receiversWithFees = new address[](_length + 1);
-    for (uint256 i; i < _length; i++) {
-      receiversWithFees[i] = _receivers[i];
-    }
-    receiversWithFees[_length] = nvmConfig.getFeeReceiver();
-
-    return (amountsWithFees, receiversWithFees);
-  }
-
-  function _calculateFeeAmount(
-    uint256 _feeAmount,
-    uint256 _totalAmount,
-    uint256 _feeDenominator
-  ) internal pure returns (uint256) {
-    return (_feeAmount * _totalAmount) / _feeDenominator;
-  }
->>>>>>> 6820dfc6
 }