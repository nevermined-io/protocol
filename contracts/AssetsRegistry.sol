--- conflicted
+++ resolved
@@ -48,7 +48,6 @@
         nvmConfig = INVMConfig(_nvmConfigAddress);
         __Ownable_init(msg.sender);
     }
-<<<<<<< HEAD
 
     function getAsset(bytes32 _did) external view returns (DIDAsset memory) {
         return assets[_did];
@@ -56,63 +55,6 @@
 
     function assetExists(bytes32 _did) external view returns (bool) {
         return assets[_did].lastUpdated != 0;
-=======
-    assets[did] = DIDAsset({
-      owner: msg.sender,
-      creator: msg.sender,
-      url: _url,
-      lastUpdated: block.timestamp,
-      plans: _plans
-    });
-
-    emit AssetRegistered(did, msg.sender);
-  }
-
-  function createPlan(
-    PriceConfig memory _priceConfig,
-    CreditsConfig memory _creditsConfig,
-    address _nftAddress
-  ) public {
-    _createPlan(msg.sender, _priceConfig, _creditsConfig, _nftAddress, 0);
-  }
-
-  function createPlan(
-    PriceConfig memory _priceConfig,
-    CreditsConfig memory _creditsConfig,
-    address _nftAddress,
-    uint256 _nonce
-  ) public {
-    _createPlan(msg.sender, _priceConfig, _creditsConfig, _nftAddress, _nonce);
-  }
-
-  function registerAssetAndPlan(
-    bytes32 _didSeed,
-    string memory _url,
-    PriceConfig memory _priceConfig,
-    CreditsConfig memory _creditsConfig,
-    address _nftAddress
-  ) external {
-    uint256 planId = hashPlanId(_priceConfig, _creditsConfig, _nftAddress, msg.sender);
-    if (!this.planExists(planId)) {
-      _createPlan(msg.sender, _priceConfig, _creditsConfig, _nftAddress, 0);
-    }
-
-    uint256[] memory _assetPlans = new uint256[](1);
-    _assetPlans[0] = planId;
-    register(_didSeed, _url, _assetPlans);
-  }
-
-  function _createPlan(
-    address _owner,
-    PriceConfig memory _priceConfig,
-    CreditsConfig memory _creditsConfig,
-    address _nftAddress,
-    uint256 _nonce
-  ) internal {
-    uint256 planId = hashPlanId(_priceConfig, _creditsConfig, _nftAddress, _owner, _nonce);
-    if (plans[planId].lastUpdated != 0) {
-      revert PlanAlreadyRegistered(planId);
->>>>>>> 6820dfc6
     }
 
     /**
@@ -125,7 +67,6 @@
         return keccak256(abi.encode(_didSeed, _creator));
     }
 
-<<<<<<< HEAD
     function register(bytes32 _didSeed, string memory _url, uint256[] memory _plans) public virtual {
         bytes32 did = hashDID(_didSeed, msg.sender);
         if (assets[did].owner != address(0x0)) {
@@ -139,79 +80,21 @@
             DIDAsset({owner: msg.sender, creator: msg.sender, url: _url, lastUpdated: block.timestamp, plans: _plans});
 
         emit AssetRegistered(did, msg.sender);
-=======
-    plans[planId] = Plan({
-      owner: _owner,
-      price: _priceConfig,
-      credits: _creditsConfig,
-      nftAddress: _nftAddress,
-      lastUpdated: block.timestamp
-    });
-    emit PlanRegistered(planId, _owner);
-  }
-
-  function getPlan(uint256 _planId) public view returns (Plan memory) {
-    return plans[_planId];
-  }
-
-  function planExists(uint256 _planId) external view returns (bool) {
-    return plans[_planId].lastUpdated != 0;
-  }
-
-  /**
-   * Given the plan attributes and the address of the plan creator, it computes a unique identifier for the plan
-   * @param _priceConfig the price configuration of the plan
-   * @param _creditsConfig the credits configuration of the plan
-   * @param _nftAddress the address of the NFT contract that represents the plan
-   * @param _creator the address of the user that created the plan
-   * @return the unique identifier of the plan
-   */
-  function hashPlanId(
-    PriceConfig memory _priceConfig,
-    CreditsConfig memory _creditsConfig,
-    address _nftAddress,
-    address _creator,
-    uint256 _nonce
-  ) public pure returns (uint256) {
-    return uint256(keccak256(abi.encode(_priceConfig, _creditsConfig, _nftAddress, _creator, _nonce)));
-  }
-
-  /**
-   * Given the plan attributes and the address of the plan creator, it computes a unique identifier for the plan
-   * @param _priceConfig the price configuration of the plan
-   * @param _creditsConfig the credits configuration of the plan
-   * @param _nftAddress the address of the NFT contract that represents the plan
-   * @param _creator the address of the user that created the plan
-   * @return the unique identifier of the plan
-   */
-  function hashPlanId(
-    PriceConfig memory _priceConfig,
-    CreditsConfig memory _creditsConfig,
-    address _nftAddress,
-    address _creator
-  ) public pure returns (uint256) {
-    return hashPlanId(_priceConfig, _creditsConfig, _nftAddress, _creator, 0);
-  }
-
-  function areNeverminedFeesIncluded(
-    uint256[] memory _amounts,
-    address[] memory _receivers
-  ) external view returns (bool) {
-    if (nvmConfig.getNetworkFee() == 0 || nvmConfig.getFeeReceiver() == address(0)) return true;
-
-    uint256 totalAmount = 0;
-    uint256 amountsLength = _amounts.length;
-    for (uint256 i; i < amountsLength; i++) {
-      unchecked {
-        totalAmount += _amounts[i];
-      }
->>>>>>> 6820dfc6
     }
 
     function createPlan(PriceConfig memory _priceConfig, CreditsConfig memory _creditsConfig, address _nftAddress)
         public
     {
-        _createPlan(msg.sender, _priceConfig, _creditsConfig, _nftAddress);
+        _createPlan(msg.sender, _priceConfig, _creditsConfig, _nftAddress, 0);
+    }
+
+    function createPlan(
+        PriceConfig memory _priceConfig,
+        CreditsConfig memory _creditsConfig,
+        address _nftAddress,
+        uint256 _nonce
+    ) public {
+        _createPlan(msg.sender, _priceConfig, _creditsConfig, _nftAddress, _nonce);
     }
 
     function registerAssetAndPlan(
@@ -223,7 +106,7 @@
     ) external {
         uint256 planId = hashPlanId(_priceConfig, _creditsConfig, _nftAddress, msg.sender);
         if (!this.planExists(planId)) {
-            _createPlan(msg.sender, _priceConfig, _creditsConfig, _nftAddress);
+            _createPlan(msg.sender, _priceConfig, _creditsConfig, _nftAddress, 0);
         }
 
         uint256[] memory _assetPlans = new uint256[](1);
@@ -235,9 +118,10 @@
         address _owner,
         PriceConfig memory _priceConfig,
         CreditsConfig memory _creditsConfig,
-        address _nftAddress
+        address _nftAddress,
+        uint256 _nonce
     ) internal {
-        uint256 planId = hashPlanId(_priceConfig, _creditsConfig, _nftAddress, _owner);
+        uint256 planId = hashPlanId(_priceConfig, _creditsConfig, _nftAddress, _owner, _nonce);
         if (plans[planId].lastUpdated != 0) {
             revert PlanAlreadyRegistered(planId);
         }
@@ -275,9 +159,27 @@
         PriceConfig memory _priceConfig,
         CreditsConfig memory _creditsConfig,
         address _nftAddress,
+        address _creator,
+        uint256 _nonce
+    ) public pure returns (uint256) {
+        return uint256(keccak256(abi.encode(_priceConfig, _creditsConfig, _nftAddress, _creator, _nonce)));
+    }
+
+    /**
+     * Given the plan attributes and the address of the plan creator, it computes a unique identifier for the plan
+     * @param _priceConfig the price configuration of the plan
+     * @param _creditsConfig the credits configuration of the plan
+     * @param _nftAddress the address of the NFT contract that represents the plan
+     * @param _creator the address of the user that created the plan
+     * @return the unique identifier of the plan
+     */
+    function hashPlanId(
+        PriceConfig memory _priceConfig,
+        CreditsConfig memory _creditsConfig,
+        address _nftAddress,
         address _creator
     ) public pure returns (uint256) {
-        return uint256(keccak256(abi.encode(_priceConfig, _creditsConfig, _nftAddress, _creator)));
+        return hashPlanId(_priceConfig, _creditsConfig, _nftAddress, _creator, 0);
     }
 
     function areNeverminedFeesIncluded(uint256[] memory _amounts, address[] memory _receivers)
