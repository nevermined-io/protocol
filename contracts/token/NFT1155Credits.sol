--- conflicted
+++ resolved
@@ -67,7 +67,15 @@
         super.mintBatch(_to, _ids, _values, _data);
     }
 
-<<<<<<< HEAD
+    /**
+     * @notice Burns credits from a specific plan
+     * @param _from Address from which credits will be burned
+     * @param _planId Identifier of the plan
+     * @param _value Amount of credits to burn
+     * @param _keyspace The keyspace of the nonce used to generate the signature
+     * @param _signature The signature of the credits burn proof
+     * @dev Inherits redemption permission checks from NFT1155Base
+     */
     function burn(address _from, uint256 _planId, uint256 _value, uint256 _keyspace, bytes calldata _signature)
         public
         virtual
@@ -76,6 +84,15 @@
         super.burn(_from, _planId, _value, _keyspace, _signature);
     }
 
+    /**
+     * @notice Burns multiple credits from multiple plans in a single transaction
+     * @param _from Address from which credits will be burned
+     * @param _ids Array of plan identifiers
+     * @param _values Array of credit amounts to burn
+     * @param _keyspace The keyspace of the nonce used to generate the signature
+     * @param _signature The signature of the credits burn proof
+     * @dev Inherits redemption permission checks from NFT1155Base
+     */
     function burnBatch(
         address _from,
         uint256[] memory _ids,
@@ -84,28 +101,6 @@
         bytes calldata _signature
     ) public virtual override {
         super.burnBatch(_from, _ids, _values, _keyspace, _signature);
-=======
-    /**
-     * @notice Burns credits from a specific plan
-     * @param _from Address from which credits will be burned
-     * @param _planId Identifier of the plan
-     * @param _value Amount of credits to burn
-     * @dev Inherits redemption permission checks from NFT1155Base
-     */
-    function burn(address _from, uint256 _planId, uint256 _value) public virtual override {
-        super.burn(_from, _planId, _value);
-    }
-
-    /**
-     * @notice Burns multiple credits from multiple plans in a single transaction
-     * @param _from Address from which credits will be burned
-     * @param _ids Array of plan identifiers
-     * @param _values Array of credit amounts to burn
-     * @dev Inherits redemption permission checks from NFT1155Base
-     */
-    function burnBatch(address _from, uint256[] memory _ids, uint256[] memory _values) public virtual override {
-        super.burnBatch(_from, _ids, _values);
->>>>>>> d2d09df3
     }
 
     /**
