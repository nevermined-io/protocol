--- conflicted
+++ resolved
@@ -9,13 +9,9 @@
 import { NFT1155Base } from './NFT1155Base.sol';
 
 contract NFT1155Credits is NFT1155Base {
-<<<<<<< HEAD
-  function initialize(address _nvmConfigAddress) public virtual initializer {
-=======
 
   function initialize(address _nvmConfigAddress, string memory _name, string memory _symbol) public virtual initializer {
     ERC1155Upgradeable.__ERC1155_init('');
->>>>>>> b75ccfcb
     nvmConfig = INVMConfig(_nvmConfigAddress);
   }
 
