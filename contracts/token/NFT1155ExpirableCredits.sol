// Copyright 2025 Nevermined AG.
// SPDX-License-Identifier: (Apache-2.0 AND CC-BY-4.0)
// Code is Apache-2.0 and docs are CC-BY-4.0
pragma solidity ^0.8.28;

import {IAsset} from '../interfaces/IAsset.sol';
import {INVMConfig} from '../interfaces/INVMConfig.sol';
import {NFT1155Base} from './NFT1155Base.sol';
import {ERC1155Upgradeable} from '@openzeppelin/contracts-upgradeable/token/ERC1155/ERC1155Upgradeable.sol';
import {IAccessManager} from '@openzeppelin/contracts/access/manager/IAccessManager.sol';

/**
 * @title NFT1155ExpirableCredits
 * @author Nevermined
 * @notice Implementation of ERC1155 credits with expiration functionality for the Nevermined ecosystem
 * @dev This contract extends NFT1155Base to implement credit tokens that can expire after a specified duration.
 * It provides detailed tracking of when credits were minted and when they expire, with a sophisticated
 * balance calculation system that accounts for expired credits.
 *
 * Each credit entry tracks:
 * - The amount minted or burned
 * - The timestamp when the operation occurred
 * - The expiration duration in seconds (0 for non-expiring credits)
 * - Whether the operation was a mint or burn
 *
 * This contract inherits permissions management from NFT1155Base but implements custom
 * balance calculation logic to exclude expired credits.
 */
contract NFT1155ExpirableCredits is NFT1155Base {
    // keccak256(abi.encode(uint256(keccak256("nevermined.nft1155expirablecredits.storage")) - 1)) & ~bytes32(uint256(0xff))
    bytes32 private constant NFT1155_EXPIRABLE_CREDITS_STORAGE_LOCATION =
        0xad13115e659bb74b20198931946852537615445c0d1e91655e57181f5cb10400;

    /**
     * @notice Struct to track minted credits and their expiration details
     * @param amountMinted Number of credits minted or burned in this operation
     * @param expirationSecs Duration in seconds before the credits expire (0 means they never expire)
     * @param mintTimestamp Timestamp when the credits were minted or burned
     * @param isMintOps True for minting operation, false for burning operation
     */
    struct MintedCredits {
        uint256 amountMinted; // uint64
        uint256 expirationSecs;
        uint256 mintTimestamp;
        bool isMintOps; // true means mint, false means burn
    }

    /// @custom:storage-location erc7201:nevermined.nft1155expirablecredits.storage
    struct NFT1155ExpirableCreditsStorage {
        mapping(bytes32 => MintedCredits[]) credits;
    }

    /**
     * @notice Initializes the NFT1155ExpirableCredits contract with required dependencies
     * @param _nvmConfigAddress Address of the NVMConfig contract
     * @param _authority Address of the AccessManager contract
     * @param _assetsRegistryAddress Address of the AssetsRegistry contract
     * @dev Also accepts unused name and symbol parameters for compatibility with other token standards
     */
    function initialize(
        INVMConfig _nvmConfigAddress,
        IAccessManager _authority,
        IAsset _assetsRegistryAddress,
        string memory, // name
        string memory // symbol
    ) external virtual initializer {
        ERC1155Upgradeable.__ERC1155_init('');
        __NFT1155Base_init(_nvmConfigAddress, _authority, _assetsRegistryAddress);
    }

    /**
     * @notice Mints credits for a specific plan with no expiration
     * @param _to Address that will receive the credits
     * @param _planId Identifier of the plan
     * @param _value Amount of credits to mint
     * @param _data Additional data to pass to the receiver
     * @dev Delegates to the overloaded mint function with 0 expiration duration
     */
    function mint(address _to, uint256 _planId, uint256 _value, bytes memory _data) public virtual override {
        mint(_to, _planId, _value, 0, _data);
    }

    /**
     * @notice Mints credits with an expiration duration for a specific plan
     * @param _to Address that will receive the credits
     * @param _planId Identifier of the plan
     * @param _value Amount of credits to mint
     * @param _secsDuration Duration in seconds before the credits expire (0 for non-expiring)
     * @param _data Additional data to pass to the receiver
     * @dev Records the minting operation with timestamp and expiration information
     */
    function mint(address _to, uint256 _planId, uint256 _value, uint256 _secsDuration, bytes memory _data)
        public
        virtual
    {
        bytes32 _key = _getTokenKey(_to, _planId);

        _getNFT1155ExpirableCreditsStorage().credits[_key].push(
            MintedCredits(_value, _secsDuration, block.timestamp, true)
        );

        super.mint(_to, _planId, _value, _data);
    }

    /**
     * @notice Mints credits for multiple plans with no expiration
     * @param _to Address that will receive the credits
     * @param _ids Array of plan identifiers
     * @param _values Array of credit amounts to mint
     * @param _data Additional data to pass to the receiver
     * @dev Delegates to the overloaded mintBatch function with all zero expiration durations
     */
    function mintBatch(address _to, uint256[] memory _ids, uint256[] memory _values, bytes memory _data)
        public
        virtual
        override
    {
        uint256 _length = _ids.length;
        uint256[] memory _secsDurations = new uint256[](_length);
        mintBatch(_to, _ids, _values, _secsDurations, _data);
    }

    /**
     * @notice Mints multiple credits with expiration durations for multiple plans
     * @param _to Address that will receive the credits
     * @param _ids Array of plan identifiers
     * @param _values Array of credit amounts to mint
     * @param _secsDurations Array of durations in seconds before credits expire
     * @param _data Additional data to pass to the receiver
     * @dev Validates array lengths match before minting each credit batch
     */
    function mintBatch(
        address _to,
        uint256[] memory _ids,
        uint256[] memory _values,
        uint256[] memory _secsDurations,
        bytes memory _data
    ) public virtual {
        uint256 _length = _ids.length;
        if (_length != _values.length) revert InvalidLength(_length, _values.length);
        if (_length != _secsDurations.length) revert InvalidLength(_length, _secsDurations.length);

        for (uint256 i = 0; i < _length; i++) {
            mint(_to, _ids[i], _values[i], _secsDurations[i], _data);
        }
    }

<<<<<<< HEAD
    function burn(address _from, uint256 _planId, uint256 _value, uint256 _keyspace, bytes calldata _signature)
        public
        virtual
        override
    {
=======
    /**
     * @notice Burns credits from a specific plan, tracking the burn operation
     * @param _from Address from which credits will be burned
     * @param _planId Identifier of the plan
     * @param _value Amount of credits to burn
     * @dev Implements custom burn logic that records each burn operation against valid, non-expired credits
     */
    function burn(address _from, uint256 _planId, uint256 _value) public virtual override {
>>>>>>> d2d09df3
        NFT1155ExpirableCreditsStorage storage $ = _getNFT1155ExpirableCreditsStorage();

        require(
            _getNFT1155BaseStorage().nvmConfig.hasRole(msg.sender, CREDITS_BURNER_ROLE),
            INVMConfig.InvalidRole(msg.sender, CREDITS_BURNER_ROLE)
        );

        _processPreCreditBurn(_from, _planId, _value);

        super.burn(_from, _planId, _value, _keyspace, _signature);
    }

    function burnBatch(
        address _from,
        uint256[] memory _ids,
        uint256[] memory _values,
        uint256 _keyspace,
        bytes calldata _signature
    ) public virtual override {
        uint256 _length = _ids.length;
        if (_length != _values.length) revert InvalidLength(_length, _values.length);

        require(
            _getNFT1155BaseStorage().nvmConfig.hasRole(msg.sender, CREDITS_BURNER_ROLE),
            INVMConfig.InvalidRole(msg.sender, CREDITS_BURNER_ROLE)
        );

        for (uint256 i = 0; i < _length; i++) {
            _processPreCreditBurn(_from, _ids[i], _values[i]);
        }

        super.burnBatch(_from, _ids, _values, _keyspace, _signature);
    }

    function _processPreCreditBurn(address _from, uint256 _planId, uint256 _value) internal {
        NFT1155ExpirableCreditsStorage storage $ = _getNFT1155ExpirableCreditsStorage();

        bytes32 _key = _getTokenKey(_from, _planId);
        uint256 _pendingToBurn = _value;

        uint256 _numEntries = $.credits[_key].length;
        for (uint256 index = 0; index < _numEntries; index++) {
            MintedCredits memory entry = $.credits[_key][index];

            if (entry.expirationSecs == 0 || block.timestamp < (entry.mintTimestamp + entry.expirationSecs)) {
                if (_pendingToBurn <= entry.amountMinted) {
                    $.credits[_key].push(MintedCredits(_pendingToBurn, entry.expirationSecs, block.timestamp, false));
                    break;
                } else {
                    _pendingToBurn -= entry.amountMinted;
                    $.credits[_key].push(
                        MintedCredits(entry.amountMinted, entry.expirationSecs, block.timestamp, false)
                    );
                }
            }
        }
<<<<<<< HEAD
=======

        super.burn(_from, _planId, _value);
    }

    /**
     * @notice Burns multiple credits from multiple plans in a single transaction
     * @param _from Address from which credits will be burned
     * @param _ids Array of plan identifiers
     * @param _values Array of credit amounts to burn
     * @dev Validates array lengths match before burning each batch
     */
    function burnBatch(address _from, uint256[] memory _ids, uint256[] memory _values) public virtual override {
        uint256 _length = _ids.length;
        if (_length != _values.length) revert InvalidLength(_length, _values.length);

        for (uint256 i = 0; i < _length; i++) {
            burn(_from, _ids[i], _values[i]);
        }
>>>>>>> d2d09df3
    }

    /**
     * @notice Gets the current balance of credits for a specific owner and plan
     * @param _owner Address of the credits owner
     * @param _planId Identifier of the plan
     * @return The current balance of non-expired credits
     * @dev Calculates balance by tracking minted and burned credits, considering expiration
     */
    function balanceOf(address _owner, uint256 _planId) public view virtual override returns (uint256) {
        NFT1155ExpirableCreditsStorage storage $ = _getNFT1155ExpirableCreditsStorage();

        bytes32 _key = _getTokenKey(_owner, _planId);
        uint256 _amountBurned;
        uint256 _amountMinted;

        uint256 _length = $.credits[_key].length;
        for (uint256 index = 0; index < _length; index++) {
            if (
                $.credits[_key][index].mintTimestamp > 0
                    && (
                        $.credits[_key][index].expirationSecs == 0
                            || block.timestamp < ($.credits[_key][index].mintTimestamp + $.credits[_key][index].expirationSecs)
                    )
            ) {
                if ($.credits[_key][index].isMintOps) _amountMinted += $.credits[_key][index].amountMinted;
                else _amountBurned += $.credits[_key][index].amountMinted;
            }
        }

        if (_amountBurned >= _amountMinted) return 0;
        else return _amountMinted - _amountBurned;
    }

    /**
     * @notice Gets the timestamps when credits were minted for a specific owner and plan
     * @param _owner Address of the credits owner
     * @param _planId Identifier of the plan
     * @return Array of timestamps when credits were minted
     * @dev Useful for auditing purposes and tracking credit history
     */
    function whenWasMinted(address _owner, uint256 _planId) external view returns (uint256[] memory) {
        NFT1155ExpirableCreditsStorage storage $ = _getNFT1155ExpirableCreditsStorage();

        bytes32 _key = _getTokenKey(_owner, _planId);
        uint256 _length = $.credits[_key].length;

        uint256[] memory _whenMinted = new uint256[](_length);
        for (uint256 index = 0; index < _length; index++) {
            _whenMinted[index] = $.credits[_key][index].mintTimestamp;
        }
        return _whenMinted;
    }

    /**
     * @notice Gets all minted credit entries for a specific owner and plan
     * @param _owner Address of the credits owner
     * @param _planId Identifier of the plan
     * @return Array of MintedCredits structures containing detailed minting information
     * @dev Provides complete historical data for all credit operations for a user and plan
     */
    function getMintedEntries(address _owner, uint256 _planId) external view returns (MintedCredits[] memory) {
        return _getNFT1155ExpirableCreditsStorage().credits[_getTokenKey(_owner, _planId)];
    }

    /**
     * @notice Internal function to generate a unique key for tracking credits
     * @param _account Address of the credits owner
     * @param _planId Identifier of the plan
     * @return A unique bytes32 key generated from the account and plan ID
     * @dev Used as a mapping key to store credit entries for each user-plan combination
     */
    function _getTokenKey(address _account, uint256 _planId) internal pure returns (bytes32) {
        return keccak256(abi.encode(_account, _planId));
    }

    /**
     * @notice Access function for the contract's storage
     * @return $ Reference to the contract's storage struct
     * @dev Uses diamond storage pattern with ERC-7201 namespacing
     */
    function _getNFT1155ExpirableCreditsStorage() internal pure returns (NFT1155ExpirableCreditsStorage storage $) {
        // solhint-disable-next-line no-inline-assembly
        assembly ("memory-safe") {
            $.slot := NFT1155_EXPIRABLE_CREDITS_STORAGE_LOCATION
        }
    }
}<|MERGE_RESOLUTION|>--- conflicted
+++ resolved
@@ -145,24 +145,20 @@
         }
     }
 
-<<<<<<< HEAD
+    /**
+     * @notice Burns credits from a specific plan, tracking the burn operation
+     * @param _from Address from which credits will be burned
+     * @param _planId Identifier of the plan
+     * @param _value Amount of credits to burn
+     * @param _keyspace The keyspace of the nonce used to generate the signature
+     * @param _signature The signature of the credits burn proof
+     * @dev Implements custom burn logic that records each burn operation against valid, non-expired credits
+     */
     function burn(address _from, uint256 _planId, uint256 _value, uint256 _keyspace, bytes calldata _signature)
         public
         virtual
         override
     {
-=======
-    /**
-     * @notice Burns credits from a specific plan, tracking the burn operation
-     * @param _from Address from which credits will be burned
-     * @param _planId Identifier of the plan
-     * @param _value Amount of credits to burn
-     * @dev Implements custom burn logic that records each burn operation against valid, non-expired credits
-     */
-    function burn(address _from, uint256 _planId, uint256 _value) public virtual override {
->>>>>>> d2d09df3
-        NFT1155ExpirableCreditsStorage storage $ = _getNFT1155ExpirableCreditsStorage();
-
         require(
             _getNFT1155BaseStorage().nvmConfig.hasRole(msg.sender, CREDITS_BURNER_ROLE),
             INVMConfig.InvalidRole(msg.sender, CREDITS_BURNER_ROLE)
@@ -173,6 +169,13 @@
         super.burn(_from, _planId, _value, _keyspace, _signature);
     }
 
+    /**
+     * @notice Burns multiple credits from multiple plans in a single transaction
+     * @param _from Address from which credits will be burned
+     * @param _ids Array of plan identifiers
+     * @param _values Array of credit amounts to burn
+     * @dev Validates array lengths match before burning each batch
+     */
     function burnBatch(
         address _from,
         uint256[] memory _ids,
@@ -217,27 +220,6 @@
                 }
             }
         }
-<<<<<<< HEAD
-=======
-
-        super.burn(_from, _planId, _value);
-    }
-
-    /**
-     * @notice Burns multiple credits from multiple plans in a single transaction
-     * @param _from Address from which credits will be burned
-     * @param _ids Array of plan identifiers
-     * @param _values Array of credit amounts to burn
-     * @dev Validates array lengths match before burning each batch
-     */
-    function burnBatch(address _from, uint256[] memory _ids, uint256[] memory _values) public virtual override {
-        uint256 _length = _ids.length;
-        if (_length != _values.length) revert InvalidLength(_length, _values.length);
-
-        for (uint256 i = 0; i < _length; i++) {
-            burn(_from, _ids[i], _values[i]);
-        }
->>>>>>> d2d09df3
     }
 
     /**
