--- conflicted
+++ resolved
@@ -146,17 +146,14 @@
          */
         RedemptionType redemptionType;
         /**
-<<<<<<< HEAD
          * Whether the credits burn proof signed by the user is required
          */
         bool proofRequired;
         /**
          * The duration of the credits in seconds
          * @notice only if creditsType == EXPIRABLE
-=======
          * @notice Duration in seconds that the credits remain valid
          * @dev Only used if creditsType is EXPIRABLE
->>>>>>> d2d09df3
          */
         uint256 durationSecs;
         /**
