// Copyright 2025 Nevermined AG.
// SPDX-License-Identifier: (Apache-2.0 AND CC-BY-4.0)
// Code is Apache-2.0 and docs are CC-BY-4.0
pragma solidity ^0.8.28;

import {IAsset} from '../interfaces/IAsset.sol';

<<<<<<< HEAD
bytes32 constant CREDITS_BURN_PROOF_TYPEHASH =
    keccak256(abi.encodePacked('CreditsBurnProofData(uint256 keyspace,uint256 nonce,uint256[] planIds)'));

interface INFT1155 {
    struct CreditsBurnProofData {
        uint256 keyspace;
        uint256 nonce;
        uint256[] planIds;
    }

    /// The redemption permissions of the plan with id `planId` are not valid for the account `sender`
    /// @param planId The identifier of the plan
    /// @param redemptionType The type of redemptions that can be used for the plan
    /// @param sender The address of the account calling this function
=======
/**
 * @title NFT1155 Interface
 * @author Nevermined AG
 * @notice Interface defining the errors and functionality for NFT1155 tokens in the Nevermined ecosystem
 * @dev This interface establishes the error handling for ERC-1155 based NFTs that represent
 * subscription credits, access rights, or other tokenized assets in the protocol
 */
interface INFT1155 {
    /**
     * @notice Error thrown when attempting to redeem a plan with invalid permissions
     * @dev Each plan has specific redemption types that control who can redeem it
     * @param planId The identifier of the plan being redeemed
     * @param redemptionType The type of redemptions that can be used for the plan
     * @param sender The address of the account attempting the redemption
     */
>>>>>>> d2d09df3
    error InvalidRedemptionPermission(uint256 planId, IAsset.RedemptionType redemptionType, address sender);

    /**
     * @notice Error thrown when array lengths for token IDs and values don't match
     * @dev This typically happens in batch operations where each ID must have a corresponding value
     * @param idsLength The length of the ids array provided
     * @param valuesLength The length of the values array provided
     */
    error InvalidLength(uint256 idsLength, uint256 valuesLength);

    /// The signature is invalid
    /// @param signer The address of the account that signed the proof
    /// @param from The address of the account that is getting the credits burned
    error InvalidCreditsBurnProof(address signer, address from);

    /// Returns the next nonce for the given sender and keyspace
    /// @param _sender The address of the account
    /// @param _keyspace The keyspaces for which to generate the nonce
    /// @return The next nonce value
    function nextNonce(address _sender, uint256[] calldata _keyspace) external view returns (uint256[] memory);
}<|MERGE_RESOLUTION|>--- conflicted
+++ resolved
@@ -5,22 +5,9 @@
 
 import {IAsset} from '../interfaces/IAsset.sol';
 
-<<<<<<< HEAD
 bytes32 constant CREDITS_BURN_PROOF_TYPEHASH =
     keccak256(abi.encodePacked('CreditsBurnProofData(uint256 keyspace,uint256 nonce,uint256[] planIds)'));
 
-interface INFT1155 {
-    struct CreditsBurnProofData {
-        uint256 keyspace;
-        uint256 nonce;
-        uint256[] planIds;
-    }
-
-    /// The redemption permissions of the plan with id `planId` are not valid for the account `sender`
-    /// @param planId The identifier of the plan
-    /// @param redemptionType The type of redemptions that can be used for the plan
-    /// @param sender The address of the account calling this function
-=======
 /**
  * @title NFT1155 Interface
  * @author Nevermined AG
@@ -30,13 +17,24 @@
  */
 interface INFT1155 {
     /**
+     * @title CreditsBurnProofData
+     * @notice This struct is signed by the owner of the credits to authorize the redemption of credits
+     * @notice Data structure for credits burn proofs
+     * @dev Contains the keyspace, nonce, and plan IDs for a credits burn proof
+     */
+    struct CreditsBurnProofData {
+        uint256 keyspace;
+        uint256 nonce;
+        uint256[] planIds;
+    }
+
+    /**
      * @notice Error thrown when attempting to redeem a plan with invalid permissions
      * @dev Each plan has specific redemption types that control who can redeem it
      * @param planId The identifier of the plan being redeemed
      * @param redemptionType The type of redemptions that can be used for the plan
      * @param sender The address of the account attempting the redemption
      */
->>>>>>> d2d09df3
     error InvalidRedemptionPermission(uint256 planId, IAsset.RedemptionType redemptionType, address sender);
 
     /**
